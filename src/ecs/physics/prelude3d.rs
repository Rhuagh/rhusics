--- conflicted
+++ resolved
@@ -1,11 +1,7 @@
 //! 3D physics ECS
 
 pub use ecs::collide::prelude3d::*;
-<<<<<<< HEAD
-pub use ecs::physics::DeltaTime;
-=======
 pub use ecs::physics::{DeltaTime, WithRigidBody, WithLazyRigidBody};
->>>>>>> c6469db9
 pub use physics::prelude3d::*;
 
 use cgmath::{Matrix3, Point3, Quaternion, Vector3};
@@ -13,12 +9,6 @@
 use specs::World;
 
 use {NextFrame, Real};
-<<<<<<< HEAD
-use ecs::physics::LinearSolverSystem;
-
-/// Linear contact resolve system for 3D
-pub type LinearSolverSystem3 = LinearSolverSystem<
-=======
 use ecs::physics::{ContactResolutionSystem, ImpulseSolverSystem, NextFrameSetupSystem};
 
 /// Current frame integrator system for 2D
@@ -35,7 +25,6 @@
 
 /// Next frame setup system for 2D
 pub type NextFrameSetupSystem3 = NextFrameSetupSystem<
->>>>>>> c6469db9
     Point3<Real>,
     Quaternion<Real>,
     Matrix3<Real>,
