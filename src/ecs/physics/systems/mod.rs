--- conflicted
+++ resolved
@@ -1,11 +1,5 @@
 //! Physics systems
 
 pub use self::impulse_solver::*;
-<<<<<<< HEAD
-pub use self::linear_solver::*;
 
-mod linear_solver;
-=======
-
->>>>>>> c6469db9
 mod impulse_solver;